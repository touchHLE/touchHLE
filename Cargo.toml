--- conflicted
+++ resolved
@@ -18,15 +18,13 @@
 authors = { workspace = true }
 homepage = { workspace = true }
 
-<<<<<<< HEAD
 [lib]
 # https://users.rust-lang.org/t/making-both-binary-and-cdylib-from-one-package/29105
 crate_type = ["cdylib", "rlib"]
-=======
+
 [features]
 default = ["static"]
 static = ["sdl2/bundled", "sdl2/static-link", "touchHLE_openal_soft_wrapper/static"]
->>>>>>> 15a96010
 
 # See more keys and their definitions at https://doc.rust-lang.org/cargo/reference/manifest.html
 
@@ -46,13 +44,9 @@
 # which is old enough that its bundled SDL2 version is missing various nice
 # things, and doesn't build on macOS.
 # This is a temporary fork to get a newer SDL2 version.
-<<<<<<< HEAD
-sdl2 = { git = "https://github.com/ciciplusplus/rust-sdl2.git", rev = "a5900b4acd55facebb75cfcd6ca5691543111487", features = ["bundled"] }
-=======
 # The HIDAPI feature is enabled because rust-sdl2 hides the SDL2 sensor features
 # behind this, but the actual HIDAPI is not used by touchHLE (see window.rs).
-sdl2 = { git = "https://github.com/hikari-no-yume/rust-sdl2.git", branch = "update-bundled-SDL2", features = ["use-pkgconfig", "hidapi"] }
->>>>>>> 15a96010
+sdl2 = { git = "https://github.com/ciciplusplus/rust-sdl2.git", rev = "a5900b4acd55facebb75cfcd6ca5691543111487", features = ["bundled", "hidapi"] }
 touchHLE_dr_mp3_wrapper = { path = "src/audio/dr_mp3_wrapper" }
 touchHLE_dynarmic_wrapper = { path = "src/cpu/dynarmic_wrapper" }
 touchHLE_gl_bindings = { path = "src/window/gl_bindings" }
