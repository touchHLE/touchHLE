/*
 * This Source Code Form is subject to the terms of the Mozilla Public
 * License, v. 2.0. If a copy of the MPL was not distributed with this
 * file, You can obtain one at https://mozilla.org/MPL/2.0/.
 */
//! EAGL.

<<<<<<< HEAD
use super::GLES;

#[cfg(target_os = "android")]
use super::GLES1Native;
#[cfg(not(target_os = "android"))]
use super::GLES1OnGL2;

=======
use super::{GLESImplementation, GLES};
>>>>>>> 4b2419c1
use crate::dyld::{ConstantExports, HostConstant};
use crate::frameworks::foundation::ns_string::get_static_str;
use crate::frameworks::foundation::NSUInteger;
use crate::objc::{id, msg, nil, objc_classes, release, retain, ClassExports, HostObject};
use crate::window::gles11;
use crate::window::{Matrix, Window};

// These are used by the EAGLDrawable protocol implemented by CAEAGLayer.
// Since these have the ABI of constant symbols rather than literal constants,
// the values shouldn't matter, and haven't been checked against real iPhone OS.
pub const kEAGLDrawablePropertyColorFormat: &str = "ColorFormat";
pub const kEAGLDrawablePropertyRetainedBacking: &str = "RetainedBacking";
pub const kEAGLColorFormatRGBA8: &str = "RGBA8";
pub const kEAGLColorFormatRGB565: &str = "RGB565";

pub const CONSTANTS: ConstantExports = &[
    (
        "_kEAGLDrawablePropertyColorFormat",
        HostConstant::NSString(kEAGLDrawablePropertyColorFormat),
    ),
    (
        "_kEAGLDrawablePropertyRetainedBacking",
        HostConstant::NSString(kEAGLDrawablePropertyRetainedBacking),
    ),
    (
        "_kEAGLColorFormatRGBA8",
        HostConstant::NSString(kEAGLColorFormatRGBA8),
    ),
    (
        "_kEAGLColorFormatRGB565",
        HostConstant::NSString(kEAGLColorFormatRGB565),
    ),
];

type EAGLRenderingAPI = u32;
const kEAGLRenderingAPIOpenGLES1: EAGLRenderingAPI = 1;
#[allow(dead_code)]
const kEAGLRenderingAPIOpenGLES2: EAGLRenderingAPI = 2;
#[allow(dead_code)]
const kEAGLRenderingAPIOpenGLES3: EAGLRenderingAPI = 3;

pub(super) struct EAGLContextHostObject {
    pub(super) gles_ctx: Option<Box<dyn GLES>>,
}
impl HostObject for EAGLContextHostObject {}

pub const CLASSES: ClassExports = objc_classes! {

(env, this, _cmd);

@implementation EAGLContext: NSObject

+ (id)alloc {
    let host_object = Box::new(EAGLContextHostObject { gles_ctx: None });
    env.objc.alloc_object(this, host_object, &mut env.mem)
}

+ (id)currentContext {
    env.framework_state.opengles.current_ctx_for_thread(env.current_thread).unwrap_or(nil)
}
+ (bool)setCurrentContext:(id)context { // EAGLContext*
    retain(env, context);

    // Clear flag value, we're changing context anyway.
    let _ = env.window.is_app_gl_ctx_no_longer_current();

    let current_ctx = env.framework_state.opengles.current_ctx_for_thread(env.current_thread);

    if let Some(old_ctx) = std::mem::take(current_ctx) {
        release(env, old_ctx);
        env.framework_state.opengles.current_ctx_thread = None;
    }

    // reborrow
    let current_ctx = env.framework_state.opengles.current_ctx_for_thread(env.current_thread);

    if context != nil {
        let host_obj = env.objc.borrow_mut::<EAGLContextHostObject>(context);
        host_obj.gles_ctx.as_mut().unwrap().make_current(&mut env.window);
        *current_ctx = Some(context);
        env.framework_state.opengles.current_ctx_thread = Some(env.current_thread);
    }

    true
}

- (id)initWithAPI:(EAGLRenderingAPI)api {
    assert!(api == kEAGLRenderingAPIOpenGLES1);

<<<<<<< HEAD
    let gles1_ctx = Box::new(gles1_impl(env));
=======
    log!("Creating an OpenGL ES 1.1 context:");
    let list = if let Some(ref preference) = env.options.gles1_implementation {
        std::slice::from_ref(preference)
    } else {
        GLESImplementation::GLES1_IMPLEMENTATIONS
    };
    let mut gles1_ctx = None;
    for implementation in list {
        log!("Trying: {}", implementation.description());
        match implementation.construct(&mut env.window) {
            Ok(ctx) => {
                log!("=> Success!");
                gles1_ctx = Some(ctx);
                break;
            },
            Err(err) => {
                log!("=> Failed: {}.", err);
            }
        }
    }
    let gles1_ctx = gles1_ctx.expect("Couldn't create OpenGL ES 1.1 context!");

    // Make the context current so we can get driver info from it.
    // initWithAPI: is not supposed to make the new context current (the app
    // must call setCurrentContext: for that), so we need to hide this from the
    // app. Setting current_ctx_thread to None should cause sync_context to
    // switch back to the right context if the app makes an OpenGL ES call.
    gles1_ctx.make_current(&mut env.window);
    env.framework_state.opengles.current_ctx_thread = None;
    log!("Driver info: {}", unsafe { gles1_ctx.driver_description() });
>>>>>>> 4b2419c1

    *env.objc.borrow_mut(this) = EAGLContextHostObject {
        gles_ctx: Some(gles1_ctx),
    };

    this
}

- (bool)renderbufferStorage:(NSUInteger)target
               fromDrawable:(id)drawable { // EAGLDrawable (always CAEAGLayer*)
    assert!(target == gles11::RENDERBUFFER_OES);

    let props: id = msg![env; drawable drawableProperties];

    let format_key = get_static_str(env, kEAGLDrawablePropertyColorFormat);
    let format_rgba8 = get_static_str(env, kEAGLColorFormatRGBA8);
    let format_rgb565 = get_static_str(env, kEAGLColorFormatRGB565);

    let format: id = msg![env; props objectForKey:format_key];
    // Theoretically this should map formats like:
    // - kColorFormatRGBA8 => RGBA8_OES
    // - kColorFormatRGB565 => RGB565_OES
    // However, the specification of EXT_framebuffer_object allows the
    // implementation to arbitrarily restrict which formats can be rendered to,
    // and it seems like RGB565 isn't supported, at least on a machine with
    // Intel HD Graphics 615 running macOS Monterey. I don't think RGBA8 is
    // guaranteed either, but it at least seems to work.
    if !msg![env; format isEqualTo:format_rgba8] && !msg![env; format isEqualTo:format_rgb565] {
        log!("[renderbufferStorage:{:?} fromDrawable:{:?}] Warning: unhandled format {:?}, using RGBA8", target, drawable, format);
    }
    let internalformat = gles11::RGBA8_OES;

    // FIXME: get width and height from the layer!
    let (width, height) = env.window.size_unrotated_scalehacked();

    // Unclear from documentation if this method requires an appropriate context
    // to already be active, but that seems to be the case in practice?
    let gles = super::sync_context(&mut env.framework_state.opengles, &mut env.objc, &mut env.window, env.current_thread);
    unsafe {
        gles.RenderbufferStorageOES(target, internalformat, width.try_into().unwrap(), height.try_into().unwrap())
    }

    true
}

- (bool)presentRenderbuffer:(NSUInteger)target {
    assert!(target == gles11::RENDERBUFFER_OES);

    // Unclear from documentation if this method requires an appropriate context
    // to already be active, but that seems to be the case in practice?
    let gles = super::sync_context(&mut env.framework_state.opengles, &mut env.objc, &mut env.window, env.current_thread);
    unsafe {
        present_renderbuffer(gles, &mut env.window);
    }

    true
}

@end

};

#[cfg(not(target_os = "android"))]
fn gles1_impl(env: &mut Environment) -> GLES1OnGL2 {
    GLES1OnGL2::new(&mut env.window)
}
#[cfg(target_os = "android")]
fn gles1_impl(env: &mut Environment) -> GLES1Native {
    GLES1Native::new(&mut env.window)
}

/// Copies the renderbuffer provided by the app to the window's framebuffer,
/// rotated if necessary, and presents that framebuffer.
<<<<<<< HEAD
#[cfg(not(target_os = "android"))]
unsafe fn present_renderbuffer(env: &mut Environment) {
    // Renderbuffers can't be directly read from, but GL_EXT_framebuffer_blit
    // provides a way to blit between framebuffers, which may have renderbuffers
    // attached to them. Since OpenGL ES 1.1 doesn't have that extension, we
    // have to bypass the API abstraction layer here.
    //
    // GL_EXT_framebuffer_blit can't do rotation, so we will have to blit to a
    // framebuffer with a texture attached, then draw a textured quad.
    use crate::window::gl21compat as gl;
    use crate::window::gl21compat::types::*;

    let mut renderbuffer: GLuint = 0;
=======
unsafe fn present_renderbuffer(gles: &mut dyn GLES, window: &mut Window) {
    use gles11::types::*;

    // These helper functions make the state backup code easier to read, but
    // more importantly, they make it free of mutable variables that wouldn't
    // get caught by Rust's unused variable warnings, which are useful to check
    // we actually restore the stuff we back up.

    unsafe fn get_ptr(gles: &mut dyn GLES, pname: GLenum) -> *const GLvoid {
        let mut ptr = std::ptr::null();
        gles.GetPointerv(pname, &mut ptr);
        ptr
    }
    // Safety: caller's responsibility to use appropriate N.
    unsafe fn get_ints<const N: usize>(gles: &mut dyn GLES, pname: GLenum) -> [GLint; N] {
        let mut res = [0; N];
        gles.GetIntegerv(pname, res.as_mut_ptr());
        res
    }
    // Safety: caller's responsibility to only use this for scalars.
    unsafe fn get_int(gles: &mut dyn GLES, pname: GLenum) -> GLint {
        get_ints::<1>(gles, pname)[0]
    }
    // Safety: caller's responsibility to use appropriate N.
    unsafe fn get_floats<const N: usize>(gles: &mut dyn GLES, pname: GLenum) -> [GLfloat; N] {
        let mut res = [0.0; N];
        gles.GetFloatv(pname, res.as_mut_ptr());
        res
    }

    // We can't directly copy the content of the renderbuffer to the default
    // framebuffer (the window), but if we attach it to a framebuffer object, we
    // can use glCopyTexImage2D() to copy it to a texture, which we can then
    // draw to the default framebuffer via a textured quad, which can be
    // rotated, scaled or letterboxed as appropriate.

    let renderbuffer: GLuint = get_int(gles, gles11::RENDERBUFFER_BINDING_OES) as _;
>>>>>>> 4b2419c1
    let mut width: GLint = 0;
    let mut height: GLint = 0;
    gles.GetRenderbufferParameterivOES(
        gles11::RENDERBUFFER_OES,
        gles11::RENDERBUFFER_WIDTH_OES,
        &mut width,
    );
    gles.GetRenderbufferParameterivOES(
        gles11::RENDERBUFFER_OES,
        gles11::RENDERBUFFER_HEIGHT_OES,
        &mut height,
    );

    // To avoid confusing the guest app, we need to be able to undo any
    // state changes we make.
    let old_framebuffer: GLuint = get_int(gles, gles11::FRAMEBUFFER_BINDING_OES) as _;
    let old_texture_2d: GLuint = get_int(gles, gles11::TEXTURE_BINDING_2D) as _;

    // Create a framebuffer we can use to read from the renderbuffer
    let mut src_framebuffer = 0;
    gles.GenFramebuffersOES(1, &mut src_framebuffer);
    gles.BindFramebufferOES(gles11::FRAMEBUFFER_OES, src_framebuffer);
    gles.FramebufferRenderbufferOES(
        gles11::FRAMEBUFFER_OES,
        gles11::COLOR_ATTACHMENT0_OES,
        gles11::RENDERBUFFER_OES,
        renderbuffer,
    );

    // Create a texture with a copy of the pixels in the framebuffer
    let mut texture: GLuint = 0;
    gles.GenTextures(1, &mut texture);
    gles.BindTexture(gles11::TEXTURE_2D, texture);
    gles.CopyTexImage2D(
        gles11::TEXTURE_2D,
        0,
        gles11::RGB as _,
        0,
        0,
        width,
        height,
        0,
    );
    // The texture will not have any mip levels so we must ensure the filter
    // does not use them, else rendering will fail.
    gles.TexParameteri(
        gles11::TEXTURE_2D,
        gles11::TEXTURE_MIN_FILTER,
        gles11::LINEAR as _,
    );

    // Clean up the framebuffer object since we no longer need it.
    // This also sets the framebuffer bindings back to zero, so rendering
    // will go to the default framebuffer (the window).
    gles.DeleteFramebuffersOES(1, &src_framebuffer);

    // Reset various things that could affect the quad or virtual cursor we're
    // going to draw. Back up the old state while doing so, so it can be
    // restored later. The app's subsequent drawing will be messed up if we
    // don't restore it.
    let old_arrays = {
        let mut old_arrays = [gles11::FALSE; super::gles1_on_gl2::ARRAYS.len()];
        for (is_enabled, info) in old_arrays
            .iter_mut()
            .zip(super::gles1_on_gl2::ARRAYS.iter())
        {
            gles.GetBooleanv(info.name, is_enabled);
            gles.DisableClientState(info.name);
        }
        old_arrays
    };
    let old_capabilities = {
        let mut old_capabilities = [gles11::FALSE; super::gles1_on_gl2::CAPABILITIES.len()];
        for (is_enabled, &name) in old_capabilities
            .iter_mut()
            .zip(super::gles1_on_gl2::CAPABILITIES.iter())
        {
            gles.GetBooleanv(name, is_enabled);
            gles.Disable(name);
        }
        old_capabilities
    };
    let old_matrix_mode: GLenum = get_int(gles, gles11::MATRIX_MODE) as _;
    for mode in [gles11::MODELVIEW, gles11::PROJECTION, gles11::TEXTURE] {
        gles.MatrixMode(mode);
        gles.PushMatrix();
        gles.LoadIdentity();
    }
    let old_color: [GLfloat; 4] = get_floats(gles, gles11::CURRENT_COLOR);
    gles.Color4f(1.0, 1.0, 1.0, 1.0);

    // Back up other things that will be modified while drawing.
    let old_viewport: (GLint, GLint, GLsizei, GLsizei) = {
        let [x, y, width, height] = get_ints(gles, gles11::VIEWPORT);
        (x, y, width as _, height as _)
    };
    let old_clear_color: [GLfloat; 4] = get_floats(gles, gles11::COLOR_CLEAR_VALUE);
    let old_array_buffer: GLuint = get_int(gles, gles11::ARRAY_BUFFER_BINDING) as _;
    let old_vertex_array_binding: GLuint = get_int(gles, gles11::VERTEX_ARRAY_BUFFER_BINDING) as _;
    let old_vertex_array_size: GLint = get_int(gles, gles11::VERTEX_ARRAY_SIZE);
    let old_vertex_array_type: GLenum = get_int(gles, gles11::VERTEX_ARRAY_TYPE) as _;
    let old_vertex_array_stride: GLsizei = get_int(gles, gles11::VERTEX_ARRAY_STRIDE) as _;
    let old_vertex_array_pointer = get_ptr(gles, gles11::VERTEX_ARRAY_POINTER);
    let old_tex_coord_array_binding: GLuint =
        get_int(gles, gles11::TEXTURE_COORD_ARRAY_BUFFER_BINDING) as _;
    let old_tex_coord_array_size: GLint = get_int(gles, gles11::TEXTURE_COORD_ARRAY_SIZE);
    let old_tex_coord_array_type: GLenum = get_int(gles, gles11::TEXTURE_COORD_ARRAY_TYPE) as _;
    let old_tex_coord_array_stride: GLsizei =
        get_int(gles, gles11::TEXTURE_COORD_ARRAY_STRIDE) as _;
    let old_tex_coord_array_pointer = get_ptr(gles, gles11::TEXTURE_COORD_ARRAY_POINTER);
    let old_blend_sfactor: GLenum = get_int(gles, gles11::BLEND_SRC) as _;
    let old_blend_dfactor: GLenum = get_int(gles, gles11::BLEND_DST) as _;

    // Draw the quad
    let viewport = window.viewport();
    gles.Viewport(
        viewport.0 as _,
        viewport.1 as _,
        viewport.2 as _,
        viewport.3 as _,
    );
    gles.ClearColor(0.0, 0.0, 0.0, 1.0);
    gles.Clear(gles11::COLOR_BUFFER_BIT | gles11::DEPTH_BUFFER_BIT | gles11::STENCIL_BUFFER_BIT);
    gles.BindBuffer(gles11::ARRAY_BUFFER, 0);
    let vertices: [f32; 12] = [
        -1.0, -1.0, -1.0, 1.0, 1.0, -1.0, 1.0, -1.0, -1.0, 1.0, 1.0, 1.0,
    ];
    gles.EnableClientState(gles11::VERTEX_ARRAY);
    gles.VertexPointer(2, gles11::FLOAT, 0, vertices.as_ptr() as *const GLvoid);
    let tex_coords: [f32; 12] = [0.0, 0.0, 0.0, 1.0, 1.0, 0.0, 1.0, 0.0, 0.0, 1.0, 1.0, 1.0];
    gles.EnableClientState(gles11::TEXTURE_COORD_ARRAY);
    gles.TexCoordPointer(2, gles11::FLOAT, 0, tex_coords.as_ptr() as *const GLvoid);
    let matrix = Matrix::<4>::from(&window.output_rotation_matrix());
    gles.MatrixMode(gles11::TEXTURE);
    gles.LoadMatrixf(matrix.columns().as_ptr() as *const _);
    gles.Enable(gles11::TEXTURE_2D);
    gles.DrawArrays(gles11::TRIANGLES, 0, 6);

    // Display virtual cursor
    if let Some((x, y, pressed)) = window.virtual_cursor_visible_at() {
        let (vx, vy, vw, vh) = viewport;
        let x = x - vx as f32;
        let y = y - vy as f32;

        gles.DisableClientState(gles11::TEXTURE_COORD_ARRAY);
        gles.Disable(gles11::TEXTURE_2D);

        gles.Enable(gles11::BLEND);
        gles.BlendFunc(gles11::ONE, gles11::ONE_MINUS_SRC_ALPHA);
        gles.Color4f(0.0, 0.0, 0.0, if pressed { 2.0 / 3.0 } else { 1.0 / 3.0 });

        let radius = 10.0;

        let mut vertices = vertices;
        for i in (0..vertices.len()).step_by(2) {
            vertices[i] = (vertices[i] * radius + x) / (vw as f32 / 2.0) - 1.0;
            vertices[i + 1] = 1.0 - (vertices[i + 1] * radius + y) / (vh as f32 / 2.0);
        }
        gles.VertexPointer(2, gles11::FLOAT, 0, vertices.as_ptr() as *const GLvoid);
        gles.DrawArrays(gles11::TRIANGLES, 0, 6);
    }

    // Clean up the texture
    gles.DeleteTextures(1, &texture);

    // Restore all the state saved before rendering
    for (&is_enabled, info) in old_arrays.iter().zip(super::gles1_on_gl2::ARRAYS.iter()) {
        match is_enabled {
            gles11::TRUE => gles.EnableClientState(info.name),
            gles11::FALSE => gles.DisableClientState(info.name),
            _ => unreachable!(),
        }
    }
    for (&is_enabled, &name) in old_capabilities
        .iter()
        .zip(super::gles1_on_gl2::CAPABILITIES.iter())
    {
        match is_enabled {
            gles11::TRUE => gles.Enable(name),
            gles11::FALSE => gles.Disable(name),
            _ => unreachable!(),
        }
    }
    gles.MatrixMode(old_matrix_mode);
    for mode in [gles11::MODELVIEW, gles11::PROJECTION, gles11::TEXTURE] {
        gles.MatrixMode(mode);
        gles.PopMatrix();
    }
    gles.Color4f(old_color[0], old_color[1], old_color[2], old_color[3]);
    gles.Viewport(
        old_viewport.0,
        old_viewport.1,
        old_viewport.2,
        old_viewport.3,
    );
    gles.ClearColor(
        old_clear_color[0],
        old_clear_color[1],
        old_clear_color[2],
        old_clear_color[3],
    );
    // GL_ARRAY_BUFFER is implicitly used by the Pointer functions but is also
    // an independent binding.
    gles.BindBuffer(gles11::ARRAY_BUFFER, old_vertex_array_binding);
    gles.VertexPointer(
        old_vertex_array_size,
        old_vertex_array_type,
        old_vertex_array_stride,
        old_vertex_array_pointer,
    );
    gles.BindBuffer(gles11::ARRAY_BUFFER, old_tex_coord_array_binding);
    gles.TexCoordPointer(
        old_tex_coord_array_size,
        old_tex_coord_array_type,
        old_tex_coord_array_stride,
        old_tex_coord_array_pointer,
    );
    gles.BindBuffer(gles11::ARRAY_BUFFER, old_array_buffer);
    gles.BlendFunc(old_blend_sfactor, old_blend_dfactor);

    // SDL2's documentation warns 0 should be bound to the draw framebuffer
    // when swapping the window, so this is the perfect moment.
    window.swap_window();

    // Restore the other bindings
    gles.BindTexture(gles11::TEXTURE_2D, old_texture_2d);
    gles.BindFramebufferOES(gles11::FRAMEBUFFER_OES, old_framebuffer);

<<<<<<< HEAD
    //{ let err = gl::GetError(); if err != 0 { panic!("{:#x}", err); } }
}

/// Variant of present_renderbuffer but for Android
/// Instead of blitting between framebuffers, we use CopyTexImage2D to copy renderbuffers to a texture
/// TODO: refactor common parts with present_renderbuffer
#[cfg(target_os = "android")]
unsafe fn present_renderbuffer(env: &mut Environment) {
    use crate::window::gles11 as gl;
    use crate::window::gles11::types::*;

    let mut renderbuffer: GLuint = 0;
    let mut width: GLint = 0;
    let mut height: GLint = 0;
    gl::GetIntegerv(
        gl::RENDERBUFFER_BINDING_OES,
        &mut renderbuffer as *mut _ as *mut _,
    );
    gl::GetRenderbufferParameterivOES(gl::RENDERBUFFER_OES, gl::RENDERBUFFER_WIDTH_OES, &mut width);
    gl::GetRenderbufferParameterivOES(
        gl::RENDERBUFFER_OES,
        gl::RENDERBUFFER_HEIGHT_OES,
        &mut height,
    );

    // To avoid confusing the guest app, we need to be able to undo any
    // state changes we make.
    let mut old_framebuffer: GLuint = 0;
    let mut old_texture_2d: GLuint = 0;
    gl::GetIntegerv(
        gl::FRAMEBUFFER_BINDING_OES,
        &mut old_framebuffer as *mut _ as *mut _,
    );
    gl::GetIntegerv(
        gl::TEXTURE_BINDING_2D,
        &mut old_texture_2d as *mut _ as *mut _,
    );

    // Create a texture that we can copy the renderbuffer to
    let mut texture: GLuint = 0;
    gl::GenTextures(1, &mut texture);
    gl::BindTexture(gl::TEXTURE_2D, texture);
    gl::TexImage2D(
        gl::TEXTURE_2D,
        0,
        gl::RGBA as _,
        width,
        height,
        0,
        gl::RGBA,
        gl::UNSIGNED_BYTE,
        std::ptr::null(),
    );
    // texture will not have any mip levels so we must ensure filter does
    // not use them, else rendering will fail
    gl::TexParameteri(gl::TEXTURE_2D, gl::TEXTURE_MIN_FILTER, gl::LINEAR as _);

    // Create a framebuffer we can use to read from the renderbuffer
    let mut src_framebuffer = 0;
    gl::GenFramebuffersOES(1, &mut src_framebuffer);
    gl::BindFramebufferOES(gl::FRAMEBUFFER_OES, src_framebuffer);
    gl::FramebufferRenderbufferOES(
        gl::FRAMEBUFFER_OES,
        gl::COLOR_ATTACHMENT0_OES,
        gl::RENDERBUFFER_OES,
        renderbuffer,
    );

    debug_assert_eq!(
        gl::CheckFramebufferStatusOES(gl::FRAMEBUFFER_OES),
        gl::FRAMEBUFFER_COMPLETE_OES
    );

    gl::CopyTexImage2D(gl::TEXTURE_2D, 0, gl::RGBA, 0, 0, width, height, 0);

    // Clean up the framebuffer objects since we no longer need them.
    // This also sets the framebuffer bindings back to zero, so rendering
    // will go to the default framebuffer (the window).
    gl::DeleteFramebuffersOES(1, [src_framebuffer].as_ptr());

    // There are a huge number of pieces of state that can affect rendering.
    // Backing up and then clearing all of it is the easiest way to ensure
    // that drawing the quad works.
    //gl::PushClientAttrib(gl::CLIENT_ALL_ATTRIB_BITS);
    for array in super::gles1_on_gl2::ARRAYS {
        gl::DisableClientState(array.name);
    }
    //gl::PushAttrib(gl::ALL_ATTRIB_BITS);
    for &cap in super::gles1_on_gl2::CAPABILITIES {
        gl::Disable(cap);
    }
    let mut old_matrix_mode: GLenum = 0;
    gl::GetIntegerv(gl::MATRIX_MODE, &mut old_matrix_mode as *mut _ as *mut _);
    for mode in [gl::MODELVIEW, gl::PROJECTION, gl::TEXTURE] {
        gl::MatrixMode(mode);
        gl::PushMatrix();
        gl::LoadIdentity();
    }
    let mut old_array_buffer: GLuint = 0;
    gl::GetIntegerv(
        gl::ARRAY_BUFFER_BINDING,
        &mut old_array_buffer as *mut _ as *mut _,
    );

    // Draw the quad
    let viewport_size = env.window.size_in_current_orientation();
    gl::Viewport(0, 0, viewport_size.0 as _, viewport_size.1 as _);
    gl::ClearColor(0.0, 0.0, 0.0, 1.0);
    gl::Clear(gl::COLOR_BUFFER_BIT | gl::DEPTH_BUFFER_BIT | gl::STENCIL_BUFFER_BIT);
    gl::BindBuffer(gl::ARRAY_BUFFER, 0);
    let vertices: [f32; 12] = [
        -1.0, -1.0, -1.0, 1.0, 1.0, -1.0, 1.0, -1.0, -1.0, 1.0, 1.0, 1.0,
    ];
    gl::EnableClientState(gl::VERTEX_ARRAY);
    gl::VertexPointer(2, gl::FLOAT, 0, vertices.as_ptr() as *const GLvoid);
    let tex_coords: [f32; 12] = [0.0, 0.0, 0.0, 1.0, 1.0, 0.0, 1.0, 0.0, 0.0, 1.0, 1.0, 1.0];
    gl::EnableClientState(gl::TEXTURE_COORD_ARRAY);
    gl::TexCoordPointer(2, gl::FLOAT, 0, tex_coords.as_ptr() as *const GLvoid);
    let matrix = Matrix::<4>::from(&env.window.output_rotation_matrix());
    gl::MatrixMode(gl::TEXTURE);
    gl::LoadMatrixf(matrix.columns().as_ptr() as *const _);
    gl::Enable(gl::TEXTURE_2D);
    gl::DrawArrays(gl::TRIANGLES, 0, 6);

    // Display virtual cursor
    if let Some((x, y, pressed)) = env.window.virtual_cursor_visible_at() {
        gl::DisableClientState(gl::TEXTURE_COORD_ARRAY);
        gl::Disable(gl::TEXTURE_2D);

        gl::Enable(gl::BLEND);
        gl::BlendFunc(gl::ONE, gl::ONE_MINUS_SRC_ALPHA);
        gl::Color4f(0.5, 0.5, 0.5, if pressed { 2.0 / 3.0 } else { 1.0 / 3.0 });

        let radius = 10.0;

        let mut vertices = vertices;
        for i in (0..vertices.len()).step_by(2) {
            vertices[i] = (vertices[i] * radius + x) / (viewport_size.0 as f32 / 2.0) - 1.0;
            vertices[i + 1] = 1.0 - (vertices[i + 1] * radius + y) / (viewport_size.1 as f32 / 2.0);
        }
        gl::VertexPointer(2, gl::FLOAT, 0, vertices.as_ptr() as *const GLvoid);
        gl::DrawArrays(gl::TRIANGLES, 0, 6);
    }

    // Clean up the texture
    gl::DeleteTextures(1, &texture);

    // Restore all the state saved before rendering
    gl::BindBuffer(gl::ARRAY_BUFFER, old_array_buffer);
    for mode in [gl::MODELVIEW, gl::PROJECTION, gl::TEXTURE] {
        gl::MatrixMode(mode);
        gl::PopMatrix();
    }
    gl::MatrixMode(old_matrix_mode);
    //gl::PopAttrib();
    //gl::PopClientAttrib();

    // SDL2's documentation warns 0 should be bound to the draw framebuffer
    // when swapping the window, so this is the perfect moment.
    env.window.swap_window();

    // Restore the other bindings
    gl::BindTexture(gl::TEXTURE_2D, old_texture_2d);
    gl::BindFramebufferOES(gl::FRAMEBUFFER_OES, old_framebuffer);

    //{ let err = gl::GetError(); if err != 0 { panic!("{:#x}", err); } }
=======
    //{ let err = gl21::GetError(); if err != 0 { panic!("{:#x}", err); } }
>>>>>>> 4b2419c1
}<|MERGE_RESOLUTION|>--- conflicted
+++ resolved
@@ -5,17 +5,7 @@
  */
 //! EAGL.
 
-<<<<<<< HEAD
-use super::GLES;
-
-#[cfg(target_os = "android")]
-use super::GLES1Native;
-#[cfg(not(target_os = "android"))]
-use super::GLES1OnGL2;
-
-=======
 use super::{GLESImplementation, GLES};
->>>>>>> 4b2419c1
 use crate::dyld::{ConstantExports, HostConstant};
 use crate::frameworks::foundation::ns_string::get_static_str;
 use crate::frameworks::foundation::NSUInteger;
@@ -105,9 +95,6 @@
 - (id)initWithAPI:(EAGLRenderingAPI)api {
     assert!(api == kEAGLRenderingAPIOpenGLES1);
 
-<<<<<<< HEAD
-    let gles1_ctx = Box::new(gles1_impl(env));
-=======
     log!("Creating an OpenGL ES 1.1 context:");
     let list = if let Some(ref preference) = env.options.gles1_implementation {
         std::slice::from_ref(preference)
@@ -138,7 +125,6 @@
     gles1_ctx.make_current(&mut env.window);
     env.framework_state.opengles.current_ctx_thread = None;
     log!("Driver info: {}", unsafe { gles1_ctx.driver_description() });
->>>>>>> 4b2419c1
 
     *env.objc.borrow_mut(this) = EAGLContextHostObject {
         gles_ctx: Some(gles1_ctx),
@@ -201,32 +187,8 @@
 
 };
 
-#[cfg(not(target_os = "android"))]
-fn gles1_impl(env: &mut Environment) -> GLES1OnGL2 {
-    GLES1OnGL2::new(&mut env.window)
-}
-#[cfg(target_os = "android")]
-fn gles1_impl(env: &mut Environment) -> GLES1Native {
-    GLES1Native::new(&mut env.window)
-}
-
 /// Copies the renderbuffer provided by the app to the window's framebuffer,
 /// rotated if necessary, and presents that framebuffer.
-<<<<<<< HEAD
-#[cfg(not(target_os = "android"))]
-unsafe fn present_renderbuffer(env: &mut Environment) {
-    // Renderbuffers can't be directly read from, but GL_EXT_framebuffer_blit
-    // provides a way to blit between framebuffers, which may have renderbuffers
-    // attached to them. Since OpenGL ES 1.1 doesn't have that extension, we
-    // have to bypass the API abstraction layer here.
-    //
-    // GL_EXT_framebuffer_blit can't do rotation, so we will have to blit to a
-    // framebuffer with a texture attached, then draw a textured quad.
-    use crate::window::gl21compat as gl;
-    use crate::window::gl21compat::types::*;
-
-    let mut renderbuffer: GLuint = 0;
-=======
 unsafe fn present_renderbuffer(gles: &mut dyn GLES, window: &mut Window) {
     use gles11::types::*;
 
@@ -264,7 +226,6 @@
     // rotated, scaled or letterboxed as appropriate.
 
     let renderbuffer: GLuint = get_int(gles, gles11::RENDERBUFFER_BINDING_OES) as _;
->>>>>>> 4b2419c1
     let mut width: GLint = 0;
     let mut height: GLint = 0;
     gles.GetRenderbufferParameterivOES(
@@ -493,174 +454,5 @@
     gles.BindTexture(gles11::TEXTURE_2D, old_texture_2d);
     gles.BindFramebufferOES(gles11::FRAMEBUFFER_OES, old_framebuffer);
 
-<<<<<<< HEAD
-    //{ let err = gl::GetError(); if err != 0 { panic!("{:#x}", err); } }
-}
-
-/// Variant of present_renderbuffer but for Android
-/// Instead of blitting between framebuffers, we use CopyTexImage2D to copy renderbuffers to a texture
-/// TODO: refactor common parts with present_renderbuffer
-#[cfg(target_os = "android")]
-unsafe fn present_renderbuffer(env: &mut Environment) {
-    use crate::window::gles11 as gl;
-    use crate::window::gles11::types::*;
-
-    let mut renderbuffer: GLuint = 0;
-    let mut width: GLint = 0;
-    let mut height: GLint = 0;
-    gl::GetIntegerv(
-        gl::RENDERBUFFER_BINDING_OES,
-        &mut renderbuffer as *mut _ as *mut _,
-    );
-    gl::GetRenderbufferParameterivOES(gl::RENDERBUFFER_OES, gl::RENDERBUFFER_WIDTH_OES, &mut width);
-    gl::GetRenderbufferParameterivOES(
-        gl::RENDERBUFFER_OES,
-        gl::RENDERBUFFER_HEIGHT_OES,
-        &mut height,
-    );
-
-    // To avoid confusing the guest app, we need to be able to undo any
-    // state changes we make.
-    let mut old_framebuffer: GLuint = 0;
-    let mut old_texture_2d: GLuint = 0;
-    gl::GetIntegerv(
-        gl::FRAMEBUFFER_BINDING_OES,
-        &mut old_framebuffer as *mut _ as *mut _,
-    );
-    gl::GetIntegerv(
-        gl::TEXTURE_BINDING_2D,
-        &mut old_texture_2d as *mut _ as *mut _,
-    );
-
-    // Create a texture that we can copy the renderbuffer to
-    let mut texture: GLuint = 0;
-    gl::GenTextures(1, &mut texture);
-    gl::BindTexture(gl::TEXTURE_2D, texture);
-    gl::TexImage2D(
-        gl::TEXTURE_2D,
-        0,
-        gl::RGBA as _,
-        width,
-        height,
-        0,
-        gl::RGBA,
-        gl::UNSIGNED_BYTE,
-        std::ptr::null(),
-    );
-    // texture will not have any mip levels so we must ensure filter does
-    // not use them, else rendering will fail
-    gl::TexParameteri(gl::TEXTURE_2D, gl::TEXTURE_MIN_FILTER, gl::LINEAR as _);
-
-    // Create a framebuffer we can use to read from the renderbuffer
-    let mut src_framebuffer = 0;
-    gl::GenFramebuffersOES(1, &mut src_framebuffer);
-    gl::BindFramebufferOES(gl::FRAMEBUFFER_OES, src_framebuffer);
-    gl::FramebufferRenderbufferOES(
-        gl::FRAMEBUFFER_OES,
-        gl::COLOR_ATTACHMENT0_OES,
-        gl::RENDERBUFFER_OES,
-        renderbuffer,
-    );
-
-    debug_assert_eq!(
-        gl::CheckFramebufferStatusOES(gl::FRAMEBUFFER_OES),
-        gl::FRAMEBUFFER_COMPLETE_OES
-    );
-
-    gl::CopyTexImage2D(gl::TEXTURE_2D, 0, gl::RGBA, 0, 0, width, height, 0);
-
-    // Clean up the framebuffer objects since we no longer need them.
-    // This also sets the framebuffer bindings back to zero, so rendering
-    // will go to the default framebuffer (the window).
-    gl::DeleteFramebuffersOES(1, [src_framebuffer].as_ptr());
-
-    // There are a huge number of pieces of state that can affect rendering.
-    // Backing up and then clearing all of it is the easiest way to ensure
-    // that drawing the quad works.
-    //gl::PushClientAttrib(gl::CLIENT_ALL_ATTRIB_BITS);
-    for array in super::gles1_on_gl2::ARRAYS {
-        gl::DisableClientState(array.name);
-    }
-    //gl::PushAttrib(gl::ALL_ATTRIB_BITS);
-    for &cap in super::gles1_on_gl2::CAPABILITIES {
-        gl::Disable(cap);
-    }
-    let mut old_matrix_mode: GLenum = 0;
-    gl::GetIntegerv(gl::MATRIX_MODE, &mut old_matrix_mode as *mut _ as *mut _);
-    for mode in [gl::MODELVIEW, gl::PROJECTION, gl::TEXTURE] {
-        gl::MatrixMode(mode);
-        gl::PushMatrix();
-        gl::LoadIdentity();
-    }
-    let mut old_array_buffer: GLuint = 0;
-    gl::GetIntegerv(
-        gl::ARRAY_BUFFER_BINDING,
-        &mut old_array_buffer as *mut _ as *mut _,
-    );
-
-    // Draw the quad
-    let viewport_size = env.window.size_in_current_orientation();
-    gl::Viewport(0, 0, viewport_size.0 as _, viewport_size.1 as _);
-    gl::ClearColor(0.0, 0.0, 0.0, 1.0);
-    gl::Clear(gl::COLOR_BUFFER_BIT | gl::DEPTH_BUFFER_BIT | gl::STENCIL_BUFFER_BIT);
-    gl::BindBuffer(gl::ARRAY_BUFFER, 0);
-    let vertices: [f32; 12] = [
-        -1.0, -1.0, -1.0, 1.0, 1.0, -1.0, 1.0, -1.0, -1.0, 1.0, 1.0, 1.0,
-    ];
-    gl::EnableClientState(gl::VERTEX_ARRAY);
-    gl::VertexPointer(2, gl::FLOAT, 0, vertices.as_ptr() as *const GLvoid);
-    let tex_coords: [f32; 12] = [0.0, 0.0, 0.0, 1.0, 1.0, 0.0, 1.0, 0.0, 0.0, 1.0, 1.0, 1.0];
-    gl::EnableClientState(gl::TEXTURE_COORD_ARRAY);
-    gl::TexCoordPointer(2, gl::FLOAT, 0, tex_coords.as_ptr() as *const GLvoid);
-    let matrix = Matrix::<4>::from(&env.window.output_rotation_matrix());
-    gl::MatrixMode(gl::TEXTURE);
-    gl::LoadMatrixf(matrix.columns().as_ptr() as *const _);
-    gl::Enable(gl::TEXTURE_2D);
-    gl::DrawArrays(gl::TRIANGLES, 0, 6);
-
-    // Display virtual cursor
-    if let Some((x, y, pressed)) = env.window.virtual_cursor_visible_at() {
-        gl::DisableClientState(gl::TEXTURE_COORD_ARRAY);
-        gl::Disable(gl::TEXTURE_2D);
-
-        gl::Enable(gl::BLEND);
-        gl::BlendFunc(gl::ONE, gl::ONE_MINUS_SRC_ALPHA);
-        gl::Color4f(0.5, 0.5, 0.5, if pressed { 2.0 / 3.0 } else { 1.0 / 3.0 });
-
-        let radius = 10.0;
-
-        let mut vertices = vertices;
-        for i in (0..vertices.len()).step_by(2) {
-            vertices[i] = (vertices[i] * radius + x) / (viewport_size.0 as f32 / 2.0) - 1.0;
-            vertices[i + 1] = 1.0 - (vertices[i + 1] * radius + y) / (viewport_size.1 as f32 / 2.0);
-        }
-        gl::VertexPointer(2, gl::FLOAT, 0, vertices.as_ptr() as *const GLvoid);
-        gl::DrawArrays(gl::TRIANGLES, 0, 6);
-    }
-
-    // Clean up the texture
-    gl::DeleteTextures(1, &texture);
-
-    // Restore all the state saved before rendering
-    gl::BindBuffer(gl::ARRAY_BUFFER, old_array_buffer);
-    for mode in [gl::MODELVIEW, gl::PROJECTION, gl::TEXTURE] {
-        gl::MatrixMode(mode);
-        gl::PopMatrix();
-    }
-    gl::MatrixMode(old_matrix_mode);
-    //gl::PopAttrib();
-    //gl::PopClientAttrib();
-
-    // SDL2's documentation warns 0 should be bound to the draw framebuffer
-    // when swapping the window, so this is the perfect moment.
-    env.window.swap_window();
-
-    // Restore the other bindings
-    gl::BindTexture(gl::TEXTURE_2D, old_texture_2d);
-    gl::BindFramebufferOES(gl::FRAMEBUFFER_OES, old_framebuffer);
-
-    //{ let err = gl::GetError(); if err != 0 { panic!("{:#x}", err); } }
-=======
     //{ let err = gl21::GetError(); if err != 0 { panic!("{:#x}", err); } }
->>>>>>> 4b2419c1
 }