--- conflicted
+++ resolved
@@ -88,8 +88,6 @@
     }
 }
 
-<<<<<<< HEAD
-=======
 fn fputs(env: &mut Environment, str: ConstPtr<u8>, stream: MutPtr<FILE>) -> i32 {
     // TODO: this function doesn't set errno or return EOF yet
     let str_len = strlen(env, str);
@@ -98,7 +96,6 @@
         .unwrap()
 }
 
->>>>>>> b9d30a27
 fn fwrite(
     env: &mut Environment,
     buffer: ConstVoidPtr,
@@ -197,10 +194,7 @@
     export_c_func!(fopen(_, _)),
     export_c_func!(fread(_, _, _, _)),
     export_c_func!(fgetc(_)),
-<<<<<<< HEAD
-=======
     export_c_func!(fputs(_, _)),
->>>>>>> b9d30a27
     export_c_func!(fwrite(_, _, _, _)),
     export_c_func!(fseek(_, _, _)),
     export_c_func!(ftell(_)),
