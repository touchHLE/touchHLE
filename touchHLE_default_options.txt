# This Source Code Form is subject to the terms of the Mozilla Public
# License, v. 2.0. If a copy of the MPL was not distributed with this
# file, You can obtain one at https://mozilla.org/MPL/2.0/.
#
# ---
#
# This file contains touchHLE's recommended default options for various apps.
#
# *** Don't edit this file yourself! Use touchHLE_options.txt instead. ***
#
# ---
#
# Each line in this file specifies options for an app; there should only be one
# line per app. A line should consist of the identifier for an app, followed by
# a colon (:), followed by the options to apply. To find out an app's
# identifier, you can run it in touchHLE and look at the “App bundle info”
# output. To get a list of possible options, see OPTIONS_HELP.txt or run
# touchHLE with the --help flag.
#
# Text on a line following a hash sign (#) is treated as a comment and ignored.
# Empty lines are also ignored.
#
# Guidelines for default options:
# - Even if an app supports auto-rotation, it's good to specify the required
#   orientation anyway, so that it doesn't display in the wrong orientation for
#   a few seconds during startup.
# - The scale hack is not exactly faithful to the original experience, and there
#   is no scale factor that works for everyone, so it shouldn't be used here.
# - Use --button-to-touch= for convenience if it's a game playable with the
#   accelerometer and has touch targets in predictable locations.
# - Use --stabilize-virtual-cursor= if the game's menus are practically unusable
#   without it.

# Super Monkey Ball and Super Monkey Ball Lite
# B = speed up level intro, Start = pause
com.ooi.supermonkeyball: --landscape-left --y-tilt-offset=24 --button-to-touch=B,470,160 --button-to-touch=Start,240,10
smblite: --landscape-left --y-tilt-offset=24 --button-to-touch=B,470,160 --button-to-touch=Start,240,10

# Crash Bandicoot Nitro Kart 3D
# A = jump/drift, B = brake, Start = pause, X/Y = use item
com.vgmobile.cnk2: --landscape-left --button-to-touch=A,240,160 --button-to-touch=B,240,310 --button-to-touch=Start,10,310 --button-to-touch=Y,470,310 --button-to-touch=X,446,30

# Mystery Mania
com.ea.mysterymania.inc: --landscape-left

# Fastlane Street Racing
# A = accelerate, B = brake, X = Camera, Start = Pause
com.atodab.actane: --landscape-left --button-to-touch=A,430,300 --button-to-touch=B,30,300 --button-to-touch=X,15,15 --button-to-touch=Start,470,15

# Wolfenstein 3D
com.idsoftware.wolf3d: --landscape-right

# Spore Origins
com.ea.spore.naj.efigsj: --landscape-left --y-tilt-offset=35

# KataDama (I Love Katamari)
com.namconetworks.katamari: --landscape-left --stabilize-virtual-cursor=0.1,10 --y-tilt-offset=24 --button-to-touch=Start,240,15

# Wolfenstein RPG
com.eamobile.wolfbv: --landscape-left --stabilize-virtual-cursor=0.1,10 --button-to-touch=A,240,160 --button-to-touch=B,240,280 --button-to-touch=X,26,280 --button-to-touch=Y,454,280 --button-to-touch=DPadLeft,34,178 --button-to-touch=DPadUp,76,140 --button-to-touch=DPadRight,116,180 --button-to-touch=DPadDown,76,220
com.eamobile.wolfinc: --landscape-left --stabilize-virtual-cursor=0.1,10 --button-to-touch=A,240,160 --button-to-touch=B,240,280 --button-to-touch=X,26,280 --button-to-touch=Y,454,280 --button-to-touch=DPadLeft,34,178 --button-to-touch=DPadUp,76,140 --button-to-touch=DPadRight,116,180 --button-to-touch=DPadDown,76,220

# Doom II RPG
com.idsoftware.Doom2rpg: --landscape-left --stabilize-virtual-cursor=0.1,10 --button-to-touch=A,240,160 --button-to-touch=B,240,280 --button-to-touch=X,176,280 --button-to-touch=Y,320,280 --button-to-touch=DPadLeft,34,178 --button-to-touch=DPadUp,76,140 --button-to-touch=DPadRight,116,180 --button-to-touch=DPadDown,76,220

# Tony Hawk's Pro Skater 2
# A = Jump, B = Grab, X = Flip, Y = Grind, Start = Pause
com.activision.thps2: --landscape-left --button-to-touch=DPadLeft,30,235 --button-to-touch=DPadUp,85,180 --button-to-touch=DPadRight,135,235 --button-to-touch=DPadDown,85,285 --button-to-touch=Start,240,30 --button-to-touch=A,395,280 --button-to-touch=B,445,230 --button-to-touch=X,345,230 --button-to-touch=Y,395,185

# Head2Head
com.darxun: --landscape-right --y-tilt-offset=24

# Jackpot Casino
com.chillingo.jackpotcasino: --landscape-right

# MotoRacing GP
# A = wheelie, B = restore
com.darxun.motoracinggp: --landscape-right --button-to-touch=A,25,295 --button-to-touch=B,115,295

# Warrior Nation Blade
# Left/Right = Walk, A = Attack, B = Defend, X = Magic, Y = Secondary Attack, LeftShoulder = Special, Start = Pause
com.bestsungame.warriornationblade:  --button-to-touch=DPadLeft,50,285 --button-to-touch=DPadRight,120,285 --button-to-touch=A,430,260 --button-to-touch=B,440,185 --button-to-touch=X,360,280 --button-to-touch=Y,230,270 --button-to-touch=LeftShoulder,270,30 --button-to-touch=Start,460,20

# Resident Evil 4
jp.co.capcom.res4: --landscape-left --stabilize-virtual-cursor=0.1,10 --button-to-touch=A,430,280 --button-to-touch=B,440,200 --button-to-touch=X,360,200 --button-to-touch=Y,440,150 --button-to-touch=DPadLeft,25,247 --button-to-touch=DPadUp,72,200 --button-to-touch=DPadRight,120,247 --button-to-touch=DPadDown,72,300

# Earthworm Jim
# Up/Down/Left/Right = Move, A = Jump, B = Whip, X = Fire
com.gameloft.Earthworm: --landscape-left --button-to-touch=DPadUp,72,194 --button-to-touch=DPadDown,72,278 --button-to-touch=DPadLeft,30,238 --button-to-touch=DPadRight,110,238 --button-to-touch=A,442,284 --button-to-touch=X,378,248 --button-to-touch=B,442,212 --button-to-touch=Start,448,32

# TV Show King
com.gameloft.TVSK: --landscape-right

# CSI: Miami
com.gameloft.csimiami: --landscape-left

<<<<<<< HEAD
# MLB World Series 2009
com.mlb.mlb2009: --landscape-left
=======
# Wave Blazer
com.polarbit.waveblazer: --landscape-left
>>>>>>> 11a8d1ef
<|MERGE_RESOLUTION|>--- conflicted
+++ resolved
@@ -94,10 +94,9 @@
 # CSI: Miami
 com.gameloft.csimiami: --landscape-left
 
-<<<<<<< HEAD
+
 # MLB World Series 2009
 com.mlb.mlb2009: --landscape-left
-=======
+
 # Wave Blazer
 com.polarbit.waveblazer: --landscape-left
->>>>>>> 11a8d1ef
