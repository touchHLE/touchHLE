/*
 * This Source Code Form is subject to the terms of the Mozilla Public
 * License, v. 2.0. If a copy of the MPL was not distributed with this
 * file, You can obtain one at https://mozilla.org/MPL/2.0/.
 */
//! `printf` function family. The implementation is also used by `NSLog` etc.

use crate::abi::{DotDotDot, VaList};
use crate::dyld::{export_c_func, FunctionExports};
use crate::frameworks::foundation::ns_string;
use crate::mem::{ConstPtr, GuestUSize, Mem, MutPtr};
use crate::objc::{id, msg};
use crate::Environment;
use std::io::Write;

const INTEGER_SPECIFIERS: [u8; 6] = [b'd', b'i', b'o', b'u', b'x', b'X'];

/// String formatting implementation for `printf` and `NSLog` function families.
///
/// `NS_LOG` is [true] for the `NSLog` format string type, or [false] for the
/// `printf` format string type.
///
/// `get_format_char` is a callback that returns the byte at a given index in
/// the format string, or `'\0'` if the index is one past the last byte.
pub fn printf_inner<const NS_LOG: bool, F: Fn(&Mem, GuestUSize) -> u8>(
    env: &mut Environment,
    get_format_char: F,
    mut args: VaList,
) -> Vec<u8> {
    let mut res = Vec::<u8>::new();

    let mut format_char_idx = 0;

    loop {
        let c = get_format_char(&env.mem, format_char_idx);
        format_char_idx += 1;

        if c == b'\0' {
            break;
        }
        if c != b'%' {
            res.push(c);
            continue;
        }

        let mut pad_char = if get_format_char(&env.mem, format_char_idx) == b'0' {
            format_char_idx += 1;
            '0'
        } else {
            ' '
        };
        let mut has_precision = false;
        if get_format_char(&env.mem, format_char_idx) == b'.' {
            has_precision = true;
            format_char_idx += 1;
            pad_char = '0';
        }
        let pad_width = {
            let mut pad_width = 0;
            while let c @ b'0'..=b'9' = get_format_char(&env.mem, format_char_idx) {
                pad_width = pad_width * 10 + (c - b'0') as usize;
                format_char_idx += 1;
            }
            pad_width
        };

        let specifier = get_format_char(&env.mem, format_char_idx);
        format_char_idx += 1;

        assert!(specifier != b'\0');
        if specifier == b'%' {
            res.push(b'%');
            continue;
        }

        if has_precision {
            assert!(INTEGER_SPECIFIERS.contains(&specifier))
        }

        match specifier {
            b'c' => {
                let c: u8 = args.next(env);
                assert!(pad_char == ' ' && pad_width == 0); // TODO
                res.push(c);
            }
            b's' => {
                let c_string: ConstPtr<u8> = args.next(env);
                assert!(pad_char == ' ' && pad_width == 0); // TODO
                res.extend_from_slice(env.mem.cstr_at(c_string));
            }
            b'd' | b'i' | b'u' => {
                let int: i64 = if specifier == b'u' {
                    let uint: u32 = args.next(env);
                    uint.into()
                } else {
                    let int: i32 = args.next(env);
                    int.into()
                };
                if pad_width > 0 {
                    if pad_char == '0' {
                        write!(&mut res, "{:01$}", int, pad_width).unwrap();
                    } else {
                        write!(&mut res, "{:1$}", int, pad_width).unwrap();
                    }
                } else {
                    write!(&mut res, "{}", int).unwrap();
                }
            }
            b'f' => {
                let float: f64 = args.next(env);
                if pad_width > 0 {
                    if pad_char == '0' {
                        write!(&mut res, "{:01$}", float, pad_width).unwrap();
                    } else {
                        write!(&mut res, "{:1$}", float, pad_width).unwrap();
                    }
                } else {
                    write!(&mut res, "{}", float).unwrap();
                }
            }
            b'@' if NS_LOG => {
                let object: id = args.next(env);
                // TODO: use localized description if available?
                let description: id = msg![env; object description];
                // TODO: avoid copy
                // TODO: what if the description isn't valid UTF-16?
                let description = ns_string::to_rust_string(env, description);
                write!(&mut res, "{}", description).unwrap();
            }
            b'x' => {
<<<<<<< HEAD
                let uint: u32 = args.next(env);
                if pad_width > 0 {
                    if pad_char == '0' {
                        write!(&mut res, "{:01$x}", uint, pad_width).unwrap();
                    } else {
                        write!(&mut res, "{:1$x}", uint, pad_width).unwrap();
                    }
                } else {
                    write!(&mut res, "{:x}", uint).unwrap();
                }
=======
                let int: i32 = args.next(env);
                res.extend_from_slice(format!("{:x}", int).as_bytes());
>>>>>>> b9d30a27
            }
            // TODO: more specifiers
            _ => unimplemented!("Format character '{}'", specifier as char),
        }
    }

    log_dbg!("=> {:?}", std::str::from_utf8(&res));

    res
}

fn vsnprintf(
    env: &mut Environment,
    dest: MutPtr<u8>,
    n: GuestUSize,
    format: ConstPtr<u8>,
    arg: VaList,
) -> i32 {
    log_dbg!(
        "vsnprintf({:?} {:?} {:?})",
        dest,
        format,
        env.mem.cstr_at_utf8(format)
    );

    let res = printf_inner::<false, _>(env, |mem, idx| mem.read(format + idx), arg);
    let middle = if ((n - 1) as usize) < res.len() {
        &res[..(n - 1) as usize]
    } else {
        &res[..]
    };

    let dest_slice = env.mem.bytes_at_mut(dest, n);
    for (i, &byte) in middle.iter().chain(b"\0".iter()).enumerate() {
        dest_slice[i] = byte;
    }

    res.len().try_into().unwrap()
}

fn vsprintf(env: &mut Environment, dest: MutPtr<u8>, format: ConstPtr<u8>, arg: VaList) -> i32 {
    log_dbg!(
        "vsprintf({:?}, {:?} ({:?}), ...)",
        dest,
        format,
        env.mem.cstr_at_utf8(format)
    );

    let res = printf_inner::<false, _>(env, |mem, idx| mem.read(format + idx), arg);

    let dest_slice = env
        .mem
        .bytes_at_mut(dest, (res.len() + 1).try_into().unwrap());
    for (i, &byte) in res.iter().chain(b"\0".iter()).enumerate() {
        dest_slice[i] = byte;
    }

    res.len().try_into().unwrap()
}

fn sprintf(env: &mut Environment, dest: MutPtr<u8>, format: ConstPtr<u8>, args: DotDotDot) -> i32 {
    log_dbg!(
        "sprintf({:?}, {:?} ({:?}), ...)",
        dest,
        format,
        env.mem.cstr_at_utf8(format)
    );

    let res = printf_inner::<false, _>(env, |mem, idx| mem.read(format + idx), args.start());

    let dest_slice = env
        .mem
        .bytes_at_mut(dest, (res.len() + 1).try_into().unwrap());
    for (i, &byte) in res.iter().chain(b"\0".iter()).enumerate() {
        dest_slice[i] = byte;
    }

    res.len().try_into().unwrap()
}

fn printf(env: &mut Environment, format: ConstPtr<u8>, args: DotDotDot) -> i32 {
    log_dbg!(
        "printf({:?} ({:?}), ...)",
        format,
        env.mem.cstr_at_utf8(format)
    );

    let res = printf_inner::<false, _>(env, |mem, idx| mem.read(format + idx), args.start());
    // TODO: I/O error handling
    let _ = std::io::stdout().write_all(&res);
    res.len().try_into().unwrap()
}

// TODO: more printf variants

fn sscanf(env: &mut Environment, src: ConstPtr<u8>, format: ConstPtr<u8>, args: DotDotDot) -> i32 {
    log_dbg!(
        "sscanf({:?}, {:?} ({:?}), ...)",
        src,
        format,
        env.mem.cstr_at_utf8(format)
    );

    let mut args = args.start();

    let mut src_ptr = src.cast_mut();
    let mut format_char_idx = 0;

    let mut matched_args = 0;

    loop {
        let c = env.mem.read(format + format_char_idx);
        format_char_idx += 1;

        if c == b'\0' {
            break;
        }
        if c != b'%' {
            let cc = env.mem.read(src_ptr);
            if c != cc {
                return matched_args - 1;
            }
            src_ptr += 1;
            continue;
        }

        let specifier = env.mem.read(format + format_char_idx);
        format_char_idx += 1;

        match specifier {
            b'd' => {
                let mut val: i32 = 0;
                while let c @ b'0'..=b'9' = env.mem.read(src_ptr) {
                    val = val * 10 + (c - b'0') as i32;
                    src_ptr += 1;
                }
                let c_int_ptr: ConstPtr<i32> = args.next(env);
                env.mem.write(c_int_ptr.cast_mut(), val);
            }
            // TODO: more specifiers
            _ => unimplemented!("Format character '{}'", specifier as char),
        }

        matched_args += 1;
    }

    matched_args
}

pub const FUNCTIONS: FunctionExports = &[
    export_c_func!(sscanf(_, _, _)),
    export_c_func!(vsnprintf(_, _, _, _)),
    export_c_func!(vsprintf(_, _, _)),
    export_c_func!(sprintf(_, _, _)),
    export_c_func!(printf(_, _)),
];<|MERGE_RESOLUTION|>--- conflicted
+++ resolved
@@ -128,21 +128,8 @@
                 write!(&mut res, "{}", description).unwrap();
             }
             b'x' => {
-<<<<<<< HEAD
-                let uint: u32 = args.next(env);
-                if pad_width > 0 {
-                    if pad_char == '0' {
-                        write!(&mut res, "{:01$x}", uint, pad_width).unwrap();
-                    } else {
-                        write!(&mut res, "{:1$x}", uint, pad_width).unwrap();
-                    }
-                } else {
-                    write!(&mut res, "{:x}", uint).unwrap();
-                }
-=======
                 let int: i32 = args.next(env);
                 res.extend_from_slice(format!("{:x}", int).as_bytes());
->>>>>>> b9d30a27
             }
             // TODO: more specifiers
             _ => unimplemented!("Format character '{}'", specifier as char),
