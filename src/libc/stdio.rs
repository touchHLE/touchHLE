/*
 * This Source Code Form is subject to the terms of the Mozilla Public
 * License, v. 2.0. If a copy of the MPL was not distributed with this
 * file, You can obtain one at https://mozilla.org/MPL/2.0/.
 */
//! `stdio.h`

use super::posix_io::{self, O_APPEND, O_CREAT, O_RDONLY, O_RDWR, O_TRUNC, O_WRONLY};
use crate::dyld::{export_c_func, FunctionExports};
use crate::fs::GuestPath;
use crate::mem::{ConstPtr, ConstVoidPtr, GuestUSize, MutPtr, MutVoidPtr, Ptr, SafeRead};
use crate::Environment;
use std::io::Write;

// Standard C functions

pub mod printf;

const EOF: i32 = -1;

#[allow(clippy::upper_case_acronyms)]
/// C `FILE` struct. This is an opaque type in C, so the definition here is our
/// own.
struct FILE {
    fd: posix_io::FileDescriptor,
}
unsafe impl SafeRead for FILE {}

fn fopen(env: &mut Environment, filename: ConstPtr<u8>, mode: ConstPtr<u8>) -> MutPtr<FILE> {
    // all valid modes are UTF-8
    let flags = match env.mem.cstr_at_utf8(mode).unwrap() {
        "r" | "rb" => O_RDONLY,
        "r+" | "rb+" | "r+b" => O_RDWR | O_APPEND,
        "w" | "wb" => O_WRONLY | O_CREAT | O_TRUNC,
        "w+" | "wb+" | "w+b" => O_RDWR | O_CREAT | O_TRUNC,
        "a" | "ab" => O_WRONLY | O_APPEND | O_CREAT,
        "a+" | "ab+" | "a+b" => O_RDWR | O_APPEND | O_CREAT,
        // Modern C adds 'x' but that's not in the documentation so presumably
        // iPhone OS did not have it.
        other => panic!("Unexpected fopen() mode {:?}", other),
    };

<<<<<<< HEAD
    let res = match env.fs.open_with_options(
        GuestPath::new(&env.mem.cstr_at_utf8(filename).unwrap()),
        options,
    ) {
        Ok(file) => {
            let host_object = FileHostObject { file };
            let file_ptr = env.mem.alloc_and_write(FILE { _filler: 0 });
            env.libc_state.stdio.files.insert(file_ptr, host_object);
            file_ptr
        }
        Err(()) => {
            // TODO: set errno
            Ptr::null()
        }
    };
    log_dbg!("fopen({:?}, {:?}) => {:?}", env.mem.cstr_at_utf8(filename), env.mem.cstr_at_utf8(mode), res);
    res
=======
    match posix_io::open_direct(env, filename, flags) {
        -1 => Ptr::null(),
        fd => env.mem.alloc_and_write(FILE { fd }),
    }
>>>>>>> 54a1461a
}

fn fread(
    env: &mut Environment,
    buffer: MutVoidPtr,
    item_size: GuestUSize,
    n_items: GuestUSize,
    file_ptr: MutPtr<FILE>,
) -> GuestUSize {
    let FILE { fd } = env.mem.read(file_ptr);

    // Yes, the item_size/n_items split doesn't mean anything. The C standard
    // really does expect you to just multiply and divide like this, with no
    // attempt being made to ensure a whole number are read or written!
    let total_size = item_size.checked_mul(n_items).unwrap();
    match posix_io::read(env, fd, buffer, total_size) {
        // TODO: ferror() support.
        -1 => 0,
        bytes_read => {
            let bytes_read: GuestUSize = bytes_read.try_into().unwrap();
            bytes_read / item_size
        }
    }
}

fn fgetc(
    env: &mut Environment,
    file_ptr: MutPtr<FILE>,
) -> i32 {
    let file = env.libc_state.stdio.files.get_mut(&file_ptr).unwrap();
    let mut buffer = [0u8; 1];
    let bytes_read = file.file.read(&mut buffer).unwrap_or(0);
    log_dbg!("fgetc({:?}) => {:#x}", file_ptr, buffer[0]);
    (if bytes_read < buffer.len() { EOF } else { buffer[0].into() }) as i32
}

fn fwrite(
    env: &mut Environment,
    buffer: ConstVoidPtr,
    item_size: GuestUSize,
    n_items: GuestUSize,
    file_ptr: MutPtr<FILE>,
) -> GuestUSize {
    let FILE { fd } = env.mem.read(file_ptr);

    // The comment about the item_size/n_items split in fread() applies here too
    let total_size = item_size.checked_mul(n_items).unwrap();
    match posix_io::write(env, fd, buffer, total_size) {
        // TODO: ferror() support.
        -1 => 0,
        bytes_written => {
            let bytes_written: GuestUSize = bytes_written.try_into().unwrap();
            bytes_written / item_size
        }
    }
}

const SEEK_SET: i32 = posix_io::SEEK_SET;
const SEEK_CUR: i32 = posix_io::SEEK_CUR;
const SEEK_END: i32 = posix_io::SEEK_END;
fn fseek(env: &mut Environment, file_ptr: MutPtr<FILE>, offset: i32, whence: i32) -> i32 {
    let FILE { fd } = env.mem.read(file_ptr);

    assert!([SEEK_SET, SEEK_CUR, SEEK_END].contains(&whence));
    match posix_io::lseek(env, fd, offset.into(), whence) {
        -1 => -1,
        _cur_pos => 0,
    }
}

fn ftell(env: &mut Environment, file_ptr: MutPtr<FILE>) -> i32 {
    let FILE { fd } = env.mem.read(file_ptr);

    match posix_io::lseek(env, fd, 0, posix_io::SEEK_CUR) {
        -1 => -1,
        // TODO: What's the correct behaviour if the position is beyond 2GiB?
        cur_pos => cur_pos.try_into().unwrap(),
    }
}

fn fclose(env: &mut Environment, file_ptr: MutPtr<FILE>) -> i32 {
    let FILE { fd } = env.mem.read(file_ptr);

    env.mem.free(file_ptr.cast());

    match posix_io::close(env, fd) {
        0 => 0,
        -1 => EOF,
        _ => unreachable!(),
    }
}

fn puts(env: &mut Environment, s: ConstPtr<u8>) -> i32 {
    let _ = std::io::stdout().write_all(env.mem.cstr_at(s));
    let _ = std::io::stdout().write_all(b"\n");
    // TODO: I/O error handling
    // TODO: is this the return value iPhone OS uses?
    0
}

fn remove(env: &mut Environment, path: ConstPtr<u8>) -> i32 {
    match env
        .fs
        .remove(GuestPath::new(&env.mem.cstr_at_utf8(path).unwrap()))
    {
        Ok(()) => {
            log_dbg!("remove({:?}) => 0", path);
            0
        }
        Err(_) => {
            // TODO: set errno
            log!("Warning: remove({:?}) failed, returning -1", path);
            -1
        }
    }
}

// POSIX-specific functions

fn fileno(env: &mut Environment, file_ptr: MutPtr<FILE>) -> posix_io::FileDescriptor {
    let FILE { fd } = env.mem.read(file_ptr);
    fd
}

pub const FUNCTIONS: FunctionExports = &[
    // Standard C functions
    export_c_func!(fopen(_, _)),
    export_c_func!(fread(_, _, _, _)),
    export_c_func!(fgetc(_)),
    export_c_func!(fwrite(_, _, _, _)),
    export_c_func!(fseek(_, _, _)),
    export_c_func!(ftell(_)),
    export_c_func!(fclose(_)),
    export_c_func!(puts(_)),
    export_c_func!(remove(_)),
    // POSIX-specific functions
    export_c_func!(fileno(_)),
];<|MERGE_RESOLUTION|>--- conflicted
+++ resolved
@@ -40,30 +40,10 @@
         other => panic!("Unexpected fopen() mode {:?}", other),
     };
 
-<<<<<<< HEAD
-    let res = match env.fs.open_with_options(
-        GuestPath::new(&env.mem.cstr_at_utf8(filename).unwrap()),
-        options,
-    ) {
-        Ok(file) => {
-            let host_object = FileHostObject { file };
-            let file_ptr = env.mem.alloc_and_write(FILE { _filler: 0 });
-            env.libc_state.stdio.files.insert(file_ptr, host_object);
-            file_ptr
-        }
-        Err(()) => {
-            // TODO: set errno
-            Ptr::null()
-        }
-    };
-    log_dbg!("fopen({:?}, {:?}) => {:?}", env.mem.cstr_at_utf8(filename), env.mem.cstr_at_utf8(mode), res);
-    res
-=======
     match posix_io::open_direct(env, filename, flags) {
         -1 => Ptr::null(),
         fd => env.mem.alloc_and_write(FILE { fd }),
     }
->>>>>>> 54a1461a
 }
 
 fn fread(
@@ -93,11 +73,26 @@
     env: &mut Environment,
     file_ptr: MutPtr<FILE>,
 ) -> i32 {
-    let file = env.libc_state.stdio.files.get_mut(&file_ptr).unwrap();
-    let mut buffer = [0u8; 1];
-    let bytes_read = file.file.read(&mut buffer).unwrap_or(0);
-    log_dbg!("fgetc({:?}) => {:#x}", file_ptr, buffer[0]);
-    (if bytes_read < buffer.len() { EOF } else { buffer[0].into() }) as i32
+    let FILE { fd } = env.mem.read(file_ptr);
+    let buffer = env.mem.alloc(1);
+
+    match posix_io::lseek(env, fd, 1, posix_io::SEEK_CUR) {
+        -1 => EOF,
+        _cur_pos => {
+            match posix_io::read(env, fd, buffer, 1) {
+                -1 => EOF,
+                bytes_read => {
+                    let bytes_read: GuestUSize = bytes_read.try_into().unwrap();
+                    if bytes_read < 1 {
+                        EOF
+                    } else {
+                        let buf: MutPtr<i32> = buffer.cast();
+                        env.mem.read(buf)
+                    }
+                }
+            }
+        }
+    }
 }
 
 fn fwrite(
